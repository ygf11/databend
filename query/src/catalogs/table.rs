// Copyright 2020 Datafuse Labs.
//
// Licensed under the Apache License, Version 2.0 (the "License");
// you may not use this file except in compliance with the License.
// You may obtain a copy of the License at
//
//     http://www.apache.org/licenses/LICENSE-2.0
//
// Unless required by applicable law or agreed to in writing, software
// distributed under the License is distributed on an "AS IS" BASIS,
// WITHOUT WARRANTIES OR CONDITIONS OF ANY KIND, either express or implied.
// See the License for the specific language governing permissions and
// limitations under the License.

use std::any::Any;
use std::collections::BTreeMap;
use std::sync::Arc;

use common_datablocks::DataBlock;
use common_datavalues::DataSchemaRef;
use common_exception::ErrorCode;
use common_exception::Result;
use common_meta_types::MetaId;
use common_meta_types::TableInfo;
use common_planners::Expression;
use common_planners::Extras;
use common_planners::Part;
use common_planners::Partitions;
use common_planners::ReadDataSourcePlan;
use common_planners::Statistics;
use common_planners::TruncateTablePlan;
use common_streams::SendableDataBlockStream;

use crate::sessions::QueryContext;

#[async_trait::async_trait]
pub trait Table: Sync + Send {
    fn name(&self) -> &str {
        &self.get_table_info().name
    }

    fn engine(&self) -> &str {
        self.get_table_info().engine()
    }

    fn schema(&self) -> DataSchemaRef {
        self.get_table_info().schema()
    }

    fn get_id(&self) -> MetaId {
        self.get_table_info().ident.table_id
    }

    fn is_local(&self) -> bool {
        true
    }

    fn as_any(&self) -> &dyn Any;

    fn get_table_info(&self) -> &TableInfo;

    /// whether column prune(projection) can help in table read
    fn benefit_column_prune(&self) -> bool {
        false
    }

    // defaults to generate one single part and empty statistics
    async fn read_partitions(
        &self,
        _ctx: Arc<QueryContext>,
        _push_downs: Option<Extras>,
    ) -> Result<(Statistics, Partitions)> {
        Ok((Statistics::default(), vec![Part {
            name: "".to_string(),
            version: 0,
        }]))
    }

    fn table_args(&self) -> Option<Vec<Expression>> {
        None
    }

    // Read block data from the underling.
    async fn read(
        &self,
        _ctx: Arc<QueryContext>,
        plan: &ReadDataSourcePlan,
    ) -> Result<SendableDataBlockStream>;

    async fn append_data(
        &self,
<<<<<<< HEAD
        _ctx: DatabendQueryContextRef,
=======
        _ctx: Arc<QueryContext>,
        _insert_plan: InsertIntoPlan,
>>>>>>> 4722ee3b
        _stream: SendableDataBlockStream,
    ) -> Result<SendableDataBlockStream> {
        Err(ErrorCode::UnImplement(format!(
            "append operation for table {} is not implemented, table engine is {}",
            self.name(),
            self.get_table_info().meta.engine
        )))
    }

    async fn commit(
        &self,
        _ctx: DatabendQueryContextRef,
        _operations: Vec<DataBlock>,
    ) -> Result<()> {
        Ok(())
    }

    async fn truncate(
        &self,
        _ctx: Arc<QueryContext>,
        _truncate_plan: TruncateTablePlan,
    ) -> Result<()> {
        Err(ErrorCode::UnImplement(format!(
            "truncate for local table {} is not implemented",
            self.name()
        )))
    }
}

pub type TablePtr = Arc<dyn Table>;

#[async_trait::async_trait]
pub trait ToReadDataSourcePlan {
    /// Real read_plan to access partitions/push_downs
    async fn read_plan(
        &self,
        ctx: Arc<QueryContext>,
        push_downs: Option<Extras>,
    ) -> Result<ReadDataSourcePlan>;
}

#[async_trait::async_trait]
impl ToReadDataSourcePlan for dyn Table {
    async fn read_plan(
        &self,
        ctx: Arc<QueryContext>,
        push_downs: Option<Extras>,
    ) -> Result<ReadDataSourcePlan> {
        let (statistics, parts) = self.read_partitions(ctx, push_downs.clone()).await?;
        let table_info = self.get_table_info();
        let description = get_description(table_info, &statistics);

        let scan_fields = match (self.benefit_column_prune(), &push_downs) {
            (true, Some(push_downs)) => match &push_downs.projection {
                Some(projection) if projection.len() < table_info.schema().fields().len() => {
                    let fields = projection
                        .iter()
                        .map(|i| table_info.schema().field(*i).clone());

                    Some((projection.iter().cloned().zip(fields)).collect::<BTreeMap<_, _>>())
                }
                _ => None,
            },
            _ => None,
        };

        Ok(ReadDataSourcePlan {
            table_info: table_info.clone(),
            scan_fields,
            parts,
            statistics,
            description,
            tbl_args: self.table_args(),
            push_downs,
        })
    }
}

fn get_description(table_info: &TableInfo, statistics: &Statistics) -> String {
    if statistics.read_rows > 0 {
        format!(
            "(Read from {} table, {} Read Rows:{}, Read Bytes:{})",
            table_info.desc,
            if statistics.is_exact {
                "Exactly"
            } else {
                "Approximately"
            },
            statistics.read_rows,
            statistics.read_bytes,
        )
    } else {
        format!("(Read from {} table)", table_info.desc)
    }
}<|MERGE_RESOLUTION|>--- conflicted
+++ resolved
@@ -89,12 +89,7 @@
 
     async fn append_data(
         &self,
-<<<<<<< HEAD
-        _ctx: DatabendQueryContextRef,
-=======
         _ctx: Arc<QueryContext>,
-        _insert_plan: InsertIntoPlan,
->>>>>>> 4722ee3b
         _stream: SendableDataBlockStream,
     ) -> Result<SendableDataBlockStream> {
         Err(ErrorCode::UnImplement(format!(
