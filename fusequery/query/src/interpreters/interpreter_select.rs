--- conflicted
+++ resolved
@@ -71,7 +71,7 @@
         Result::Err(error)
     };
 
-    let timeout = ctx.get_flight_client_timeout()?;
+    let timeout = ctx.get_settings().get_flight_client_timeout()?;
     for (index, (node, action)) in scheduled_actions.remote_actions.iter().enumerate() {
         let mut flight_client = node.get_flight_client().await?;
         if let Err(error) = flight_client
@@ -104,8 +104,7 @@
 
     #[tracing::instrument(level = "info", skip(self), fields(ctx.id = self.ctx.get_id().as_str()))]
     async fn execute(&self) -> Result<SendableDataBlockStream> {
-<<<<<<< HEAD
-        let plan = Optimizer::create(self.ctx.clone()).optimize(&self.select.input)?;
+        let plan = Optimizers::create(self.ctx.clone()).optimize(&self.select.input)?;
         // Subquery Plan Name : Exists Expression Name
         let mut names = HashMap::<String, String>::new();
         // The execution order is from the bottom to the top
@@ -114,9 +113,6 @@
         let mut queue1 = VecDeque::<PlanNode>::new();
         // The queue for the next level
         let mut queue2 = VecDeque::<PlanNode>::new();
-=======
-        let plan = Optimizers::create(self.ctx.clone()).optimize(&self.select.input)?;
->>>>>>> c552fa20
 
         queue1.push_back(plan.clone());
 
@@ -137,23 +133,8 @@
                     }
                 }
             }
-<<<<<<< HEAD
             if one_level.len() > 0 {
                 levels.push(one_level);
-=======
-
-            Result::Err(error)
-        };
-
-        let timeout = self.ctx.get_settings().get_flight_client_timeout()?;
-        for (index, (node, action)) in scheduled_actions.remote_actions.iter().enumerate() {
-            let mut flight_client = node.get_flight_client().await?;
-            if let Err(error) = flight_client
-                .prepare_query_stage(action.clone(), timeout)
-                .await
-            {
-                return prepare_error_handler(error, index);
->>>>>>> c552fa20
             }
             queue1 = VecDeque::from(queue2);
             queue2 = VecDeque::<PlanNode>::new();
