// Copyright 2021 Datafuse Labs.
//
// Licensed under the Apache License, Version 2.0 (the "License");
// you may not use this file except in compliance with the License.
// You may obtain a copy of the License at
//
//     http://www.apache.org/licenses/LICENSE-2.0
//
// Unless required by applicable law or agreed to in writing, software
// distributed under the License is distributed on an "AS IS" BASIS,
// WITHOUT WARRANTIES OR CONDITIONS OF ANY KIND, either express or implied.
// See the License for the specific language governing permissions and
// limitations under the License.

mod ascii;
mod base_64;
mod bit_length;
mod field;
mod hex;
mod insert;
mod locate;
mod oct;
mod octet_length;
mod quote;
mod repeat;
<<<<<<< HEAD
mod reverse;
=======
mod replace;
mod strcmp;
>>>>>>> cea8134c
mod string;
mod string2number;
mod string2string;
mod substring;
mod trim;
mod unhex;

pub use ascii::AsciiFunction;
pub use base_64::Base64DecodeFunction;
pub use base_64::Base64EncodeFunction;
pub use bit_length::BitLengthFunction;
pub use field::FieldFunction;
pub use insert::InsertFunction;
pub use locate::InstrFunction;
pub use locate::LocateFunction;
pub use locate::PositionFunction;
pub use oct::OctFunction;
pub use octet_length::OctetLengthFunction;
pub use quote::QuoteFunction;
pub use repeat::RepeatFunction;
<<<<<<< HEAD
pub use reverse::ReverseFunction;
=======
pub use replace::ReplaceFunction;
pub use strcmp::StrcmpFunction;
>>>>>>> cea8134c
pub use string::StringFunction;
pub use string2number::NumberResultFunction;
pub use string2number::String2NumberFunction;
pub use substring::SubstringFunction;
pub use trim::LTrimFunction;
pub use trim::RTrimFunction;
pub use trim::TrimFunction;
pub use unhex::UnhexFunction;

pub use self::hex::HexFunction;<|MERGE_RESOLUTION|>--- conflicted
+++ resolved
@@ -23,12 +23,9 @@
 mod octet_length;
 mod quote;
 mod repeat;
-<<<<<<< HEAD
+mod replace;
 mod reverse;
-=======
-mod replace;
 mod strcmp;
->>>>>>> cea8134c
 mod string;
 mod string2number;
 mod string2string;
@@ -49,12 +46,9 @@
 pub use octet_length::OctetLengthFunction;
 pub use quote::QuoteFunction;
 pub use repeat::RepeatFunction;
-<<<<<<< HEAD
+pub use replace::ReplaceFunction;
 pub use reverse::ReverseFunction;
-=======
-pub use replace::ReplaceFunction;
 pub use strcmp::StrcmpFunction;
->>>>>>> cea8134c
 pub use string::StringFunction;
 pub use string2number::NumberResultFunction;
 pub use string2number::String2NumberFunction;
