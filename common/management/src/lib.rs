--- conflicted
+++ resolved
@@ -14,11 +14,7 @@
 
 mod cluster;
 mod role;
-<<<<<<< HEAD
 mod serde;
-mod setting;
-=======
->>>>>>> 01a7dbd6
 mod stage;
 mod udf;
 mod user;
@@ -27,13 +23,8 @@
 pub use cluster::ClusterMgr;
 pub use role::RoleApi;
 pub use role::RoleMgr;
-<<<<<<< HEAD
 pub use serde::deserialize_struct;
 pub use serde::serialize_struct;
-pub use setting::SettingApi;
-pub use setting::SettingMgr;
-=======
->>>>>>> 01a7dbd6
 pub use stage::StageApi;
 pub use stage::StageMgr;
 pub use udf::UdfApi;
