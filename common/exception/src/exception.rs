--- conflicted
+++ resolved
@@ -439,11 +439,12 @@
     }
 }
 
-<<<<<<< HEAD
 impl From<octocrab::Error> for ErrorCode {
     fn from(error: octocrab::Error) -> Self {
         ErrorCode::NetworkRequestError(format!("octocrab error, cause: {}", error))
-=======
+    }
+}
+
 impl<T: Display> From<ConflictableTransactionError<T>> for ErrorCode {
     fn from(error: ConflictableTransactionError<T>) -> Self {
         match error {
@@ -468,7 +469,6 @@
                 ErrorCode::TransactionError(format!("Transaction storage error, cause :{}", e))
             }
         }
->>>>>>> 52a62a2d
     }
 }
 
