// Copyright 2020-2021 The Datafuse Authors.
//
// SPDX-License-Identifier: Apache-2.0.

use std::sync::Arc;

use common_datavalues::DataSchemaRef;

use crate::{AggregatorFinalPlan, RemotePlan};
use crate::AggregatorPartialPlan;
use crate::CreateDatabasePlan;
use crate::CreateTablePlan;
use crate::DropDatabasePlan;
use crate::DropTablePlan;
use crate::EmptyPlan;
use crate::ExplainPlan;
use crate::ExpressionPlan;
use crate::FilterPlan;
use crate::HavingPlan;
use crate::InsertIntoPlan;
use crate::LimitPlan;
use crate::ProjectionPlan;
use crate::ReadDataSourcePlan;
use crate::ScanPlan;
use crate::SelectPlan;
use crate::SettingPlan;
use crate::SortPlan;
use crate::StagePlan;
use crate::UseDatabasePlan;
<<<<<<< HEAD
use common_exception::ErrorCodes;
use common_exception::Result;

#[derive(serde::Serialize, serde::Deserialize, Clone, PartialEq)]
=======
#[derive(serde::Serialize, serde::Deserialize, Clone)]
>>>>>>> be3cce61
pub enum PlanNode {
    Empty(EmptyPlan),
    Stage(StagePlan),
    Remote(RemotePlan),
    Projection(ProjectionPlan),
    Expression(ExpressionPlan),
    AggregatorPartial(AggregatorPartialPlan),
    AggregatorFinal(AggregatorFinalPlan),
    Filter(FilterPlan),
    Having(HavingPlan),
    Sort(SortPlan),
    Limit(LimitPlan),
    Scan(ScanPlan),
    ReadSource(ReadDataSourcePlan),
    Select(SelectPlan),
    Explain(ExplainPlan),
    CreateDatabase(CreateDatabasePlan),
    DropDatabase(DropDatabasePlan),
    CreateTable(CreateTablePlan),
    DropTable(DropTablePlan),
    UseDatabase(UseDatabasePlan),
    SetVariable(SettingPlan),
    InsertInto(InsertIntoPlan)
}

impl PlanNode {
    /// Get a reference to the logical plan's schema
    pub fn schema(&self) -> DataSchemaRef {
        match self {
            PlanNode::Empty(v) => v.schema(),
            PlanNode::Stage(v) => v.schema(),
            PlanNode::Remote(v) => v.schema(),
            PlanNode::Scan(v) => v.schema(),
            PlanNode::Projection(v) => v.schema(),
            PlanNode::Expression(v) => v.schema(),
            PlanNode::AggregatorPartial(v) => v.schema(),
            PlanNode::AggregatorFinal(v) => v.schema(),
            PlanNode::Filter(v) => v.schema(),
            PlanNode::Having(v) => v.schema(),
            PlanNode::Limit(v) => v.schema(),
            PlanNode::ReadSource(v) => v.schema(),
            PlanNode::Select(v) => v.schema(),
            PlanNode::Explain(v) => v.schema(),
            PlanNode::CreateDatabase(v) => v.schema(),
            PlanNode::DropDatabase(v) => v.schema(),
            PlanNode::CreateTable(v) => v.schema(),
            PlanNode::DropTable(v) => v.schema(),
            PlanNode::SetVariable(v) => v.schema(),
            PlanNode::Sort(v) => v.schema(),
            PlanNode::UseDatabase(v) => v.schema(),
            PlanNode::InsertInto(v) => v.schema()
        }
    }

    pub fn name(&self) -> &str {
        match self {
            PlanNode::Empty(_) => "EmptyPlan",
            PlanNode::Stage(_) => "StagePlan",
            PlanNode::Scan(_) => "ScanPlan",
            PlanNode::Remote(_) => "RemotePlan",
            PlanNode::Projection(_) => "ProjectionPlan",
            PlanNode::Expression(_) => "ExpressionPlan",
            PlanNode::AggregatorPartial(_) => "AggregatorPartialPlan",
            PlanNode::AggregatorFinal(_) => "AggregatorFinalPlan",
            PlanNode::Filter(_) => "FilterPlan",
            PlanNode::Having(_) => "HavingPlan",
            PlanNode::Limit(_) => "LimitPlan",
            PlanNode::ReadSource(_) => "ReadSourcePlan",
            PlanNode::Select(_) => "SelectPlan",
            PlanNode::Explain(_) => "ExplainPlan",
            PlanNode::CreateDatabase(_) => "CreateDatabasePlan",
            PlanNode::DropDatabase(_) => "DropDatabasePlan",
            PlanNode::CreateTable(_) => "CreateTablePlan",
            PlanNode::DropTable(_) => "DropTablePlan",
            PlanNode::SetVariable(_) => "SetVariablePlan",
            PlanNode::Sort(_) => "SortPlan",
            PlanNode::UseDatabase(_) => "UseDatabasePlan",
            PlanNode::InsertInto(_) => "InsertIntoPlan"
        }
    }

    pub fn inputs(&self) -> Vec<Arc<PlanNode>> {
        match self {
            PlanNode::Stage(v) => vec![v.input.clone()],
            PlanNode::Projection(v) => vec![v.input.clone()],
            PlanNode::Expression(v) => vec![v.input.clone()],
            PlanNode::AggregatorPartial(v) => vec![v.input.clone()],
            PlanNode::AggregatorFinal(v) => vec![v.input.clone()],
            PlanNode::Filter(v) => vec![v.input.clone()],
            PlanNode::Having(v) => vec![v.input.clone()],
            PlanNode::Limit(v) => vec![v.input.clone()],
            PlanNode::Explain(v) => vec![v.input.clone()],
            PlanNode::Select(v) => vec![v.input.clone()],
            PlanNode::Sort(v) => vec![v.input.clone()],

            _ => vec![]
        }
    }

    pub fn input(&self, n: usize) -> Arc<PlanNode> {
        self.inputs()[n].clone()
    }

    pub fn set_inputs(&mut self, inputs: Vec<&PlanNode>) -> Result<()> {
        if inputs.len() < 1 {
            return Result::Err(ErrorCodes::BadPlanInputs("The plan set_input length must be greater than 1"));
        }

        match self {
            PlanNode::Stage(v) => v.set_input(inputs[0]),
            PlanNode::Projection(v) => v.set_input(inputs[0]),
            PlanNode::Expression(v) => v.set_input(inputs[0]),
            PlanNode::AggregatorPartial(v) => v.set_input(inputs[0]),
            PlanNode::AggregatorFinal(v) => v.set_input(inputs[0]),
            PlanNode::Filter(v) => v.set_input(inputs[0]),
            PlanNode::Having(v) => v.set_input(inputs[0]),
            PlanNode::Limit(v) => v.set_input(inputs[0]),
            PlanNode::Explain(v) => v.set_input(inputs[0]),
            PlanNode::Select(v) => v.set_input(inputs[0]),
            PlanNode::Sort(v) => v.set_input(inputs[0]),
            _ => {}
        }

        Ok(())
    }
}<|MERGE_RESOLUTION|>--- conflicted
+++ resolved
@@ -27,14 +27,10 @@
 use crate::SortPlan;
 use crate::StagePlan;
 use crate::UseDatabasePlan;
-<<<<<<< HEAD
 use common_exception::ErrorCodes;
 use common_exception::Result;
 
 #[derive(serde::Serialize, serde::Deserialize, Clone, PartialEq)]
-=======
-#[derive(serde::Serialize, serde::Deserialize, Clone)]
->>>>>>> be3cce61
 pub enum PlanNode {
     Empty(EmptyPlan),
     Stage(StagePlan),
